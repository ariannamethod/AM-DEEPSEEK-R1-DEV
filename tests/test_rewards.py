--- conflicted
+++ resolved
@@ -447,7 +447,17 @@
         rewards = tag_count_reward(completion)
         self.assertEqual(rewards[0], 0.0)
 
-<<<<<<< HEAD
+    def test_full_repetition_with_language(self):
+        reward_fn = get_repetition_penalty_reward(ngram_size=2, max_penalty=-1.0, language="en")
+        completions = [[{"content": "that that that that that"}]]
+        rewards = reward_fn(completions)
+        self.assertEqual(rewards, [-0.75])
+        # begin test for zh language
+        reward_fn = get_repetition_penalty_reward(ngram_size=2, max_penalty=-1.0, language="zh")
+        completions = [[{"content": "这个这个这个这个这个"}]]
+        rewards = reward_fn(completions)
+        self.assertEqual(rewards, [-0.75])
+
     def test_soft_overlong_punishment_short_completion(self):
         """Test soft overlong punishment reward function with a short completion."""
         # length 50, with max=100 and soft cache=20, reward should be 0.
@@ -470,18 +480,6 @@
         completion_ids = [[1] * 90]  # 90 is between 80 and 100
         rewards = reward_fn(completion_ids)
         self.assertAlmostEqual(rewards[0], -0.5, places=4)
-=======
-    def test_full_repetition_with_language(self):
-        reward_fn = get_repetition_penalty_reward(ngram_size=2, max_penalty=-1.0, language="en")
-        completions = [[{"content": "that that that that that"}]]
-        rewards = reward_fn(completions)
-        self.assertEqual(rewards, [-0.75])
-        # begin test for zh language
-        reward_fn = get_repetition_penalty_reward(ngram_size=2, max_penalty=-1.0, language="zh")
-        completions = [[{"content": "这个这个这个这个这个"}]]
-        rewards = reward_fn(completions)
-        self.assertEqual(rewards, [-0.75])
->>>>>>> 6a0cd5c8
 
 
 class TestCodeFormat(unittest.TestCase):

--- conflicted
+++ resolved
@@ -10,7 +10,7 @@
 install-uv:
 	curl -LsSf https://astral.sh/uv/install.sh | sh
 
-<<<<<<< HEAD
+
 # 2) set up virtual environment
 venv:
 	uv venv openr1 --python 3.11
@@ -22,13 +22,8 @@
 # 4) install dev dependencies
 install:	
 	uv pip install --upgrade pip
-	uv pip install vllm==0.7.2
-=======
-# dev dependencies
-install:
-	uv venv openr1 --python 3.11 && . openr1/bin/activate && uv pip install --upgrade pip
 	uv pip install vllm==0.8.3
->>>>>>> 715c8787
+
 	uv pip install setuptools
 	uv pip install flash-attn --no-build-isolation
 	GIT_LFS_SKIP_SMUDGE=1 uv pip install -e ".[dev]"

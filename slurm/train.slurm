--- conflicted
+++ resolved
@@ -28,10 +28,6 @@
 
 # Split the string into individual arguments
 IFS=' ' read -ra ARGS <<< "$OPTIONAL_ARGS"
-<<<<<<< HEAD
-
-=======
->>>>>>> 715c8787
 # Loop through the arguments and find the one with "--gradient_accumulation_steps"
 for arg in "${ARGS[@]}"; do
     if [[ "$arg" == "--gradient_accumulation_steps="* ]]; then
@@ -41,10 +37,7 @@
     fi
 done
 
-<<<<<<< HEAD
-=======
 echo "Gradient accumulation steps: $GRAD_ACC_STEPS"
->>>>>>> 715c8787
 
 MODEL=$(grep 'model_name_or_path:' $CONFIG_FILE | awk '{print $2}')
 REVISION=$(grep 'model_revision:' $CONFIG_FILE | head -n 1 | awk '{print $2}')

--- conflicted
+++ resolved
@@ -44,14 +44,10 @@
 reward_funcs:
 - accuracy
 - format
-<<<<<<< HEAD
-save_strategy: "epoch"
-save_total_limit: 1
-=======
 reward_weights:
 - 1.0
 - 1.0
-save_strategy: "no"
->>>>>>> 69853048
+save_strategy: "epoch"
+save_total_limit: 1
 seed: 42
 warmup_ratio: 0.1
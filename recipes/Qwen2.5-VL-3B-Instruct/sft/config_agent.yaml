--- conflicted
+++ resolved
@@ -16,13 +16,8 @@
 optim: adamw_torch
 lr_scheduler_type: linear
 warmup_ratio: 0.1
-<<<<<<< HEAD
-learning_rate: 2.0e-05
+learning_rate: 3.0e-05
 gradient_accumulation_steps: 8
-=======
-learning_rate: 3.0e-05
-gradient_accumulation_steps: 2
->>>>>>> 31cf3a2c
 per_device_eval_batch_size: 4
 per_device_train_batch_size: 4 # Change this depending on the context length of the model to keep a 500M GBS. 
 
@@ -60,7 +55,6 @@
       columns:                  # Columns to keep
         - images
         - texts
-<<<<<<< HEAD
       weight: 1.
     - id: smolagents/aguvis-stage-2
       config: guiact-web-single
@@ -69,15 +63,12 @@
         - images
         - texts
       weight: 1.
-=======
-      weight: 1.             # Fraction of dataset to use
-    # - id: smolagents/aguvis-stage-2
-    #   config: guiact-web-multi
-    #   split: train
-    #   columns:
-    #     - images
-    #     - texts
-    #   weight: 1.
->>>>>>> 31cf3a2c
+    - id: smolagents/aguvis-stage-2
+      config: guiact-web-multi
+      split: train
+      columns:
+        - images
+        - texts
+      weight: 1.
   seed: 42                      # Seed for shuffling the combined dataset
   test_split_size: 0.1   
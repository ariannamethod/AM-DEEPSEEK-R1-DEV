# Copyright 2025 The HuggingFace Team. All rights reserved.
#
# Licensed under the Apache License, Version 2.0 (the "License");
# you may not use this file except in compliance with the License.
# You may obtain a copy of the License at
#
#     http://www.apache.org/licenses/LICENSE-2.0
#
# Unless required by applicable law or agreed to in writing, software
# distributed under the License is distributed on an "AS IS" BASIS,
# WITHOUT WARRANTIES OR CONDITIONS OF ANY KIND, either express or implied.
# See the License for the specific language governing permissions and
# limitations under the License.

import re
from dataclasses import dataclass, field

from datasets import load_dataset

from latex2sympy2_extended import NormalizationConfig
from math_verify import LatexExtractionConfig, parse, verify
from trl import GRPOConfig, GRPOTrainer, ModelConfig, ScriptArguments, TrlParser, get_peft_config


@dataclass
class GRPOScriptArguments(ScriptArguments):
    """
    Script arguments for the GRPO training script.

    Args:
        reward_funcs (`list[str]`):
            List of reward functions. Possible values: 'accuracy', 'format'.
    """

    reward_funcs: list[str] = field(
        default_factory=lambda: ["accuracy", "format"],
        metadata={"help": "List of reward functions. Possible values: 'accuracy', 'format'"},
    )


def accuracy_reward(completions, solution, **kwargs):
    """Reward function that checks if the completion is the same as the ground truth."""
    contents = [completion[0]["content"] for completion in completions]
    rewards = []
    for content, sol in zip(contents, solution):
        gold_parsed = parse(sol, extraction_mode="first_match", extraction_config=[LatexExtractionConfig()])
        if len(gold_parsed) != 0:
            # We require the answer to be provided in correct latex (no malformed operators)
            answer_parsed = parse(
                content,
                extraction_config=[
                    LatexExtractionConfig(
                        normalization_config=NormalizationConfig(
                            nits=False,
                            malformed_operators=False,
                            basic_latex=True,
                            equations=True,
                            boxed=True,
                            units=True,
                        ),
                        # Ensures that boxed is tried first
                        boxed_match_priority=0,
                        try_extract_without_anchor=False,
                    )
                ],
                extraction_mode="first_match",
            )
            # Reward 1 if the content is the same as the ground truth, 0 otherwise
            reward = float(verify(answer_parsed, gold_parsed))
        else:
            # If the gold solution is not parseable, we reward 1 to skip this example
<<<<<<< HEAD
            reward = 1
=======
            reward = 1.0
>>>>>>> e2e403da
            print("Failed to parse gold solution: ", sol)
        rewards.append(reward)

    return rewards


def format_reward(completions, **kwargs):
    """Reward function that checks if the completion has a specific format."""
    pattern = r"^<think>.*?</think><answer>.*?</answer>$"
    completion_contents = [completion[0]["content"] for completion in completions]
    matches = [re.match(pattern, content) for content in completion_contents]
    return [1.0 if match else 0.0 for match in matches]


reward_funcs_registry = {
    "accuracy": accuracy_reward,
    "format": format_reward,
}

SYSTEM_PROMPT = (
    "A conversation between User and Assistant. The user asks a question, and the Assistant solves it. The assistant "
    "first thinks about the reasoning process in the mind and then provides the user with the answer. The reasoning "
    "process and answer are enclosed within <think> </think> and <answer> </answer> tags, respectively, i.e., "
    "<think> reasoning process here </think><answer> answer here </answer>"
)


def main(script_args, training_args, model_args):
    # Get reward functions
    reward_funcs = [reward_funcs_registry[func] for func in script_args.reward_funcs]

    # Load the dataset
    dataset = load_dataset(script_args.dataset_name, name=script_args.dataset_config)

    # Format into conversation
    def make_conversation(example):
        return {
            "prompt": [
                {"role": "system", "content": SYSTEM_PROMPT},
                {"role": "user", "content": example["problem"]},
            ],
        }

    dataset = dataset.map(make_conversation)
    dataset = dataset.remove_columns("messages")

    # Initialize the GRPO trainer
    trainer = GRPOTrainer(
        model=model_args.model_name_or_path,
        reward_funcs=reward_funcs,
        args=training_args,
        train_dataset=dataset[script_args.dataset_train_split],
        eval_dataset=dataset[script_args.dataset_test_split] if training_args.eval_strategy != "no" else None,
        peft_config=get_peft_config(model_args),
    )

    # Train and push the model to the Hub
    trainer.train()

    # Save and push to hub
    trainer.save_model(training_args.output_dir)
    if training_args.push_to_hub:
        trainer.push_to_hub(dataset_name=script_args.dataset_name)


if __name__ == "__main__":
    parser = TrlParser((GRPOScriptArguments, GRPOConfig, ModelConfig))
    script_args, training_args, model_args = parser.parse_args_and_config()
    main(script_args, training_args, model_args)<|MERGE_RESOLUTION|>--- conflicted
+++ resolved
@@ -69,11 +69,7 @@
             reward = float(verify(answer_parsed, gold_parsed))
         else:
             # If the gold solution is not parseable, we reward 1 to skip this example
-<<<<<<< HEAD
-            reward = 1
-=======
             reward = 1.0
->>>>>>> e2e403da
             print("Failed to parse gold solution: ", sol)
         rewards.append(reward)
 

# coding=utf-8
# Copyright 2025 The HuggingFace Team. All rights reserved.
#
# Licensed under the Apache License, Version 2.0 (the "License");
# you may not use this file except in compliance with the License.
# You may obtain a copy of the License at
#
#     http://www.apache.org/licenses/LICENSE-2.0
#
# Unless required by applicable law or agreed to in writing, software
# distributed under the License is distributed on an "AS IS" BASIS,
# WITHOUT WARRANTIES OR CONDITIONS OF ANY KIND, either express or implied.
# See the License for the specific language governing permissions and
# limitations under the License.

from dataclasses import dataclass, field
from typing import Optional

import trl


# TODO: add the shared options with a mixin to reduce code duplication
@dataclass
class GRPOConfig(trl.GRPOConfig):
    """
    args for callbacks, benchmarks etc
    """

    benchmarks: list[str] = field(
        default_factory=lambda: [], metadata={"help": "The benchmarks to run after training."}
    )
    callbacks: list[str] = field(
        default_factory=lambda: [], metadata={"help": "The callbacks to run during training."}
    )
    chat_template: Optional[str] = field(default=None, metadata={"help": "The chat template to use."})
    system_prompt: Optional[str] = field(
        default=None,
        metadata={"help": "The optional system prompt to use."},
    )
    hub_model_revision: Optional[str] = field(
        default="main", metadata={"help": "The Hub model branch to push the model to."}
    )
    overwrite_hub_revision: bool = field(default=False, metadata={"help": "Whether to overwrite the Hub revision."})
    push_to_hub_revision: bool = field(default=False, metadata={"help": "Whether to push to a Hub revision/branch."})
    wandb_entity: Optional[str] = field(
        default=None,
        metadata={"help": ("The entity to store runs under.")},
    )
    wandb_project: Optional[str] = field(
        default=None,
        metadata={"help": ("The project to store runs under.")},
    )


@dataclass
class SFTConfig(trl.SFTConfig):
    """
    args for callbacks, benchmarks etc
    """

    benchmarks: list[str] = field(
        default_factory=lambda: [], metadata={"help": "The benchmarks to run after training."}
    )
    callbacks: list[str] = field(
        default_factory=lambda: [], metadata={"help": "The callbacks to run during training."}
    )
    chat_template: Optional[str] = field(default=None, metadata={"help": "The chat template to use."})
    system_prompt: Optional[str] = field(
        default=None,
        metadata={"help": "The optional system prompt to use for benchmarking."},
    )
    hub_model_revision: Optional[str] = field(
        default="main",
        metadata={"help": "The Hub model branch to push the model to."},
    )
    overwrite_hub_revision: bool = field(default=False, metadata={"help": "Whether to overwrite the Hub revision."})
    push_to_hub_revision: bool = field(default=False, metadata={"help": "Whether to push to a Hub revision/branch."})
    wandb_entity: Optional[str] = field(
        default=None,
        metadata={"help": ("The entity to store runs under.")},
    )
    wandb_project: Optional[str] = field(
        default=None,
        metadata={"help": ("The project to store runs under.")},
    )


@dataclass
class GRPOScriptArguments(trl.ScriptArguments):
    """
    Script arguments for the GRPO training script.

    Args:
        reward_funcs (`list[str]`):
            List of reward functions. Possible values: 'accuracy', 'format', 'reasoning_steps', 'cosine', 'repetition_penalty', 'length', 'tag_count', 'code', 'ioi_code', 'code_format'.
        cosine_min_value_wrong (`float`):
            Minimum reward for cosine scaling for wrong answers.
        cosine_max_value_wrong (`float`):
            Maximum reward for cosine scaling for wrong answers.
        cosine_min_value_correct (`float`):
            Minimum reward for cosine scaling for correct answers.
        cosine_max_value_correct (`float`):
            Maximum reward for cosine scaling for correct answers.
        cosine_max_len (`int`):
            Maximum length for cosine scaling.
        code_language (`str`):
            Language for code format reward.
    """

    reward_funcs: list[str] = field(
        default_factory=lambda: ["accuracy", "format", "tag_count"],
        metadata={
            "help": "List of reward functions. Possible values: 'accuracy', 'format', 'reasoning_steps', 'cosine', 'repetition_penalty', 'length', tag_count', 'code', 'code_format'"
        },
    )
    cosine_min_value_wrong: float = field(
        default=0.0,
        metadata={"help": "Minimum reward for wrong answers"},
    )
    cosine_max_value_wrong: float = field(
        default=-0.5,
        metadata={"help": "Maximum reward for wrong answers"},
    )
    cosine_min_value_correct: float = field(
        default=0.5,
        metadata={"help": "Minimum reward for correct answers"},
    )
    cosine_max_value_correct: float = field(
        default=1.0,
        metadata={"help": "Maximum reward for correct answers"},
    )
    cosine_max_len: int = field(
        default=1000,
        metadata={"help": "Maximum length for scaling"},
    )
    repetition_n_grams: int = field(
        default=3,
        metadata={"help": "Number of n-grams for repetition penalty reward"},
    )
    repetition_max_penalty: float = field(
        default=-1.0,
        metadata={"help": "Maximum (negative) penalty for for repetition penalty reward"},
    )
    code_language: str = field(
        default="python",
        metadata={
            "help": "Language for code format reward. Based on E2B supported languages https://e2b.dev/docs/code-interpreting/supported-languages",
            "choices": ["python", "javascript", "r", "java", "bash", "cpp"],
        },
    )
    code_eval_test_batch_size: int = field(
        default=1,
        metadata={
            "help": "for each generation, evaluate these many test cases in parallel, then check if any of them failed (0 score): if so stop evaluating; otherwise continue with the next batch of test cases. Useful to avoid overloading the eval server + save time on wrong solutions"
        },
    )
<<<<<<< HEAD
    parallel_code_exec_per_proc: int = field(
        default=2,
        metadata={
            "help": "Number of parallel E2B code executions per process. Default of 2 is suitable for the Free Hobby tier of E2B with 8 GPUs used for training."
        },
=======
    dataset_prompt_column: str = field(
        default="prompt",
        metadata={"help": "Column to use as prompts for training."},
>>>>>>> 1802bec7
    )<|MERGE_RESOLUTION|>--- conflicted
+++ resolved
@@ -154,15 +154,13 @@
             "help": "for each generation, evaluate these many test cases in parallel, then check if any of them failed (0 score): if so stop evaluating; otherwise continue with the next batch of test cases. Useful to avoid overloading the eval server + save time on wrong solutions"
         },
     )
-<<<<<<< HEAD
     parallel_code_exec_per_proc: int = field(
         default=2,
         metadata={
             "help": "Number of parallel E2B code executions per process. Default of 2 is suitable for the Free Hobby tier of E2B with 8 GPUs used for training."
         },
-=======
+
     dataset_prompt_column: str = field(
         default="prompt",
         metadata={"help": "Column to use as prompts for training."},
->>>>>>> 1802bec7
     )
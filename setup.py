# Copyright 2025 The HuggingFace Team. All rights reserved.
#
# Licensed under the Apache License, Version 2.0 (the "License");
# you may not use this file except in compliance with the License.
# You may obtain a copy of the License at
#
#     http://www.apache.org/licenses/LICENSE-2.0
#
# Unless required by applicable law or agreed to in writing, software
# distributed under the License is distributed on an "AS IS" BASIS,
# WITHOUT WARRANTIES OR CONDITIONS OF ANY KIND, either express or implied.
# See the License for the specific language governing permissions and
# limitations under the License.
#
# Adapted from huggingface/transformers: https://github.com/huggingface/transformers/blob/21a2d900eceeded7be9edc445b56877b95eda4ca/setup.py


import re
import shutil
from pathlib import Path

from setuptools import find_packages, setup


# Remove stale open_r1.egg-info directory to avoid https://github.com/pypa/pip/issues/5466
stale_egg_info = Path(__file__).parent / "open_r1.egg-info"
if stale_egg_info.exists():
    print(
        (
            "Warning: {} exists.\n\n"
            "If you recently updated open_r1, this is expected,\n"
            "but it may prevent open_r1 from installing in editable mode.\n\n"
            "This directory is automatically generated by Python's packaging tools.\n"
            "I will remove it now.\n\n"
            "See https://github.com/pypa/pip/issues/5466 for details.\n"
        ).format(stale_egg_info)
    )
    shutil.rmtree(stale_egg_info)


# IMPORTANT: all dependencies should be listed here with their version requirements, if any.
#   * If a dependency is fast-moving (e.g. trl), pin to the exact version
_deps = [
    "accelerate==1.4.0",
    "bitsandbytes>=0.43.0",
    "datasets>=3.2.0",
    "deepspeed==0.16.4",
    "distilabel[vllm,ray,openai]>=1.5.2",
    "e2b-code-interpreter>=1.0.5",
    "einops>=0.8.0",
    "flake8>=6.0.0",
    "hf_transfer>=0.1.4",
    "huggingface-hub[cli,hf_xet]>=0.19.2,<1.0",
    "isort>=5.12.0",
    "langdetect",  # Needed for LightEval's extended tasks
    "latex2sympy2_extended>=1.0.6",
    "liger-kernel>=0.5.6",
    "lighteval @ git+https://github.com/huggingface/lighteval.git@bb14995c4eccab5cabd450b1e509c3c898a16921",  # pass@1 for AIME with n=32 samples per prompt
    "math-verify==0.5.2",  # Used for math verification in grpo
    "packaging>=23.0",
    "parameterized>=0.9.0",
    "peft>=0.14.0",
    "pytest",
    "python-dotenv",
    "ruff>=0.9.0",
    "safetensors>=0.3.3",
    "sentencepiece>=0.1.99",
    "torch==2.6.0",
    "transformers==4.51.2",
<<<<<<< HEAD
    "trl @ git+https://github.com/huggingface/trl.git@294f35bf3c0043d3ee6b9b5d22385e5736f6ce9e",  # Bump for vLLM and 2x faster throughput: https://github.com/huggingface/trl/pull/3276
=======
    "trl @ git+https://github.com/huggingface/trl.git@c04e84c4545acfaecdf7e0631ad07a86ab0fb2f6",  # Fix EOS token for SFT on base models: https://github.com/huggingface/trl/pull/3299
>>>>>>> 715c8787
    "vllm==0.8.3",
    "wandb>=0.19.1",
]

# this is a lookup table with items like:
#
# tokenizers: "tokenizers==0.9.4"
# packaging: "packaging"
#
# some of the values are versioned whereas others aren't.
deps = {b: a for a, b in (re.findall(r"^(([^!=<>~ \[\]]+)(?:\[[^\]]+\])?(?:[!=<>~ ].*)?$)", x)[0] for x in _deps)}


def deps_list(*pkgs):
    return [deps[pkg] for pkg in pkgs]


extras = {}
extras["tests"] = deps_list("pytest", "parameterized", "math-verify")
extras["torch"] = deps_list("torch")
extras["quality"] = deps_list("ruff", "isort", "flake8")
extras["code"] = deps_list("e2b-code-interpreter", "python-dotenv")
extras["eval"] = deps_list("lighteval", "math-verify")
extras["dev"] = extras["quality"] + extras["tests"] + extras["eval"] + extras["code"]

# core dependencies shared across the whole project - keep this to a bare minimum :)
install_requires = [
    deps["accelerate"],
    deps["bitsandbytes"],
    deps["einops"],
    deps["datasets"],
    deps["deepspeed"],
    deps["hf_transfer"],
    deps["huggingface-hub"],
    deps["langdetect"],
    deps["latex2sympy2_extended"],
    deps["math-verify"],
    deps["liger-kernel"],
    deps["packaging"],  # utilities from PyPA to e.g., compare versions
    deps["safetensors"],
    deps["sentencepiece"],
    deps["transformers"],
    deps["trl"],
    deps["wandb"],
]

setup(
    name="open-r1",
    version="0.1.0.dev0",  # expected format is one of x.y.z.dev0, or x.y.z.rc1 or x.y.z (no to dashes, yes to dots)
    author="The Hugging Face team (past and future)",
    author_email="lewis@huggingface.co",
    description="Open R1",
    long_description=open("README.md", "r", encoding="utf-8").read(),
    long_description_content_type="text/markdown",
    keywords="llm inference-time compute reasoning",
    license="Apache",
    url="https://github.com/huggingface/open-r1",
    package_dir={"": "src"},
    packages=find_packages("src"),
    zip_safe=False,
    extras_require=extras,
    python_requires=">=3.10.9",
    install_requires=install_requires,
    classifiers=[
        "Development Status :: 3 - Alpha",
        "Intended Audience :: Developers",
        "Intended Audience :: Education",
        "Intended Audience :: Science/Research",
        "License :: OSI Approved :: Apache Software License",
        "Operating System :: OS Independent",
        "Programming Language :: Python :: 3",
        "Programming Language :: Python :: 3.10",
        "Topic :: Scientific/Engineering :: Artificial Intelligence",
    ],
)<|MERGE_RESOLUTION|>--- conflicted
+++ resolved
@@ -67,11 +67,7 @@
     "sentencepiece>=0.1.99",
     "torch==2.6.0",
     "transformers==4.51.2",
-<<<<<<< HEAD
-    "trl @ git+https://github.com/huggingface/trl.git@294f35bf3c0043d3ee6b9b5d22385e5736f6ce9e",  # Bump for vLLM and 2x faster throughput: https://github.com/huggingface/trl/pull/3276
-=======
-    "trl @ git+https://github.com/huggingface/trl.git@c04e84c4545acfaecdf7e0631ad07a86ab0fb2f6",  # Fix EOS token for SFT on base models: https://github.com/huggingface/trl/pull/3299
->>>>>>> 715c8787
+    "trl @ git+https://github.com/huggingface/trl.git@d625c5533a6b1c84d3565c8080857f6bb81c538a",  # Bump for to include megbatch generation https://github.com/huggingface/trl/pull/3283
     "vllm==0.8.3",
     "wandb>=0.19.1",
 ]

# Open R1

*A fully open reproduction of DeepSeek-R1. This repo is a work in progress, let's build it together!*

## Overview

The goal of this repo is to build the missing pieces of the R1 pipeline such that everybody can reproduce and build on top of it. The project is simple by design and mostly consists of:


- `src/open_r1`: contains the scripts to train and evaluate models as well as generate synthetic data:
    - `grpo.py`: trains a model with GRPO on a given dataset.
    - `sft.py`: performs a simple SFT of a model on a dataset.
    - `evaluate.py`: evaluates a model on the R1 benchmarks.
    - `generate.py`: generates synthetic data from a model using [Distilabel](https://github.com/argilla-io/distilabel).
- `Makefile`: contains easy-to-run commands for each step in the R1 pipeline leveraging the scripts above.

### Plan of attack

We will use the DeepSeek-R1 [tech report](https://github.com/deepseek-ai/DeepSeek-R1) as a guide, which can roughly be broken down into three main steps:

* Step 1: replicate the R1-Distill models by distilling a high-quality corpus from DeepSeek-R1.
* Step 2: replicate the pure RL pipeline that DeepSeek used to create R1-Zero. This will likely involve curating new, large-scale datasets for math, reasoning, and code.
* Step 3: show we can go from base model to RL-tuned via multi-stage training.

<center>
    <img src="assets/plan-of-attack.png" width="500">
</center>


## Installation

To run the code in this project, first, create a Python virtual environment using e.g. Conda:

```shell
uv venv openr1 --python 3.11 && source openr1/bin/activate  && uv pip install pip
```

Next, install vLLM:

```shell
uv pip install vllm==0.6.6.post1

# For HF (cluster only has CUDA 12.1)
pip install vllm==0.6.6.post1 --extra-index-url https://download.pytorch.org/whl/cu121
export LD_LIBRARY_PATH=$(python -c "import site; print(site.getsitepackages()[0] + '/nvidia/nvjitlink/lib')"):$LD_LIBRARY_PATH
```

This will also install PyTorch `v2.5.1` and it is **very important** to use this version since the vLLM binaries are compiled for it. You can then install the remaining dependencies for your specific use case via `pip install -e .[LIST OF MODES]`. For most contributors, we recommend:

```shell
pip install -e ".[dev]"
```

Next, log into your Hugging Face and Weights and Biases accounts as follows:

```shell
huggingface-cli login
wandb login
```

Finally, check whether your system has Git LFS installed so that you can load and push models/datasets to the Hugging Face Hub:

```shell
git-lfs --version
```

If it isn't installed, run:

```shell
sudo apt-get install git-lfs
```

## Training models

We support training models with either DDP or DeepSpeed ZeRO-2 and ZeRO-3. To switch between methods, simply change the path to the `accelerate` YAML config in `configs`.

> [!NOTE]
> The training commands below are configured for a node of 8 x H100s (80GB). For different hardware and topologies, you may need to tune the batch size and number of gradient accumulation steps.

### SFT

To run SFT on a dataset distilled from DeepSeek-R1 with reasoning traces such as [Bespoke-Stratos-17k](https://huggingface.co/datasets/bespokelabs/Bespoke-Stratos-17k), run:

```shell
accelerate launch --config_file=configs/zero3.yaml src/open_r1/sft.py \
    --model_name_or_path Qwen/Qwen2.5-Math-1.5B-Instruct \
    --dataset_name HuggingFaceH4/Bespoke-Stratos-17k \
    --learning_rate 2.0e-5 \
    --num_train_epochs 1 \
    --packing \
    --max_seq_length 4096 \
    --per_device_train_batch_size 4 \
    --per_device_eval_batch_size 4 \
    --gradient_accumulation_steps 4 \
    --gradient_checkpointing \
    --bf16 \
    --logging_steps 5 \
    --eval_strategy steps \
    --eval_steps 100 \
    --output_dir data/Qwen2.5-1.5B-Open-R1-Distill
```

To launch a Slurm job, run:

```shell
sbatch --output=/path/to/logs/%x-%j.out --err=/path/to/logs/%x-%j.err slurm/sft.slurm {model} {dataset} {accelerator}
```

Here `{model}` and `{dataset}` refer to the model and dataset IDs on the Hugging Face Hub, while `{accelerator}` refers to the choice of 🤗 Accelerate config in `configs`. 

### GRPO

<<<<<<< HEAD
To train via the GRPO trainer we will use the strategy of using one node to run vLLM for faster generation and the remaining nodes for training. Thus we will use the `configs/zero3_7proc.yaml` config that sets the `num_processes=7` for the 8 GPU training scenario. Thus all we need to do is:

```
accelerate launch --config_file configs/zero3_7proc.yaml src/open_r1/grpo.py \
=======
```shell
accelerate launch --config_file configs/zero3.yaml src/open_r1/grpo.py \
>>>>>>> 401a2195
    --output_dir DeepSeek-R1-Distill-Qwen-7B-GRPO \
    --model_name_or_path deepseek-ai/DeepSeek-R1-Distill-Qwen-7B \
    --dataset_name AI-MO/NuminaMath-TIR \
    --max_prompt_length 512 \
    --max_completion_length 1024 \
    --per_device_train_batch_size 1 \
    --gradient_accumulation_steps 16 \
    --logging_steps 10 \
    --bf16
```

To launch a Slurm job, run:

```shell
sbatch --output=/path/to/logs/%x-%j.out --err=/path/to/logs/%x-%j.err slurm/grpo.slurm {model} {dataset} {accelerator}
```


## Evaluating models

We use `lighteval` to evaluate models, with custom tasks defined in `src/open_r1/evaluate.py`. For models which fit on a single GPU, run:

```shell
MODEL=deepseek-ai/DeepSeek-R1-Distill-Qwen-1.5B
MODEL_ARGS="pretrained=$MODEL,dtype=float16,max_model_length=32768,gpu_memory_utilisation=0.8"
TASK=aime24
OUTPUT_DIR=data/evals/$MODEL

lighteval vllm $MODEL_ARGS "custom|$TASK|0|0" \
    --custom-tasks src/open_r1/evaluate.py \
    --use-chat-template \
    --system-prompt="Please reason step by step, and put your final answer within \boxed{}." \
    --output-dir $OUTPUT_DIR 
```

To increase throughput across multiple GPUs, use _data parallel_ as follows:

```shell
NUM_GPUS=8
MODEL=deepseek-ai/DeepSeek-R1-Distill-Qwen-1.5B
MODEL_ARGS="pretrained=$MODEL,dtype=float16,data_parallel_size=$NUM_GPUS,max_model_length=32768,gpu_memory_utilisation=0.8"
TASK=aime24
OUTPUT_DIR=data/evals/$MODEL

lighteval vllm $MODEL_ARGS "custom|$TASK|0|0" \
    --custom-tasks src/open_r1/evaluate.py \
    --use-chat-template \
    --system-prompt="Please reason step by step, and put your final answer within \boxed{}." \
    --output-dir $OUTPUT_DIR 
```

For large models which require sharding across GPUs, use _tensor parallel_ and run:

```shell
NUM_GPUS=8
MODEL=deepseek-ai/DeepSeek-R1-Distill-Qwen-32B
MODEL_ARGS="pretrained=$MODEL,dtype=float16,tensor_parallel_size=$NUM_GPUS,max_model_length=32768,gpu_memory_utilisation=0.8"
TASK=aime24
OUTPUT_DIR=data/evals/$MODEL

export VLLM_WORKER_MULTIPROC_METHOD=spawn
lighteval vllm $MODEL_ARGS "custom|$TASK|0|0" \
    --custom-tasks src/open_r1/evaluate.py \
    --use-chat-template \
    --system-prompt="Please reason step by step, and put your final answer within \boxed{}." \
    --output-dir $OUTPUT_DIR 
```

You can also launch an evaluation with `make evaluate`, specifying the model, task, and optionally the parallelism technique and number of GPUs.

To evaluate on a single GPU:
```shell
make evaluate MODEL=deepseek-ai/DeepSeek-R1-Distill-Qwen-32B TASK=aime24
```

To use Data Parallelism:
```shell
make evaluate MODEL=deepseek-ai/DeepSeek-R1-Distill-Qwen-32B TASK=aime24 PARALLEL=data NUM_GPUS=8
```

To use Tensor Parallelism:
```shell
make evaluate MODEL=deepseek-ai/DeepSeek-R1-Distill-Qwen-32B TASK=aime24 PARALLEL=tensor NUM_GPUS=8
```

## Data generation

### Generate data from a smol distilled R1 model

The following example can be run in 1xH100. 
First install the following dependencies:

```shell
uv pip install "distilabel[vllm]>=1.5.2"
```

Now save the following snippet into a file named `pipeline.py` and run it with `python pipeline.py`. It will generate 4 outputs for each of the 10 examples (change the username for the repository to your org/user name):

```python
from datasets import load_dataset
from distilabel.models import vLLM
from distilabel.pipeline import Pipeline
from distilabel.steps.tasks import TextGeneration


prompt_template = """\
You will be given a problem. Please reason step by step, and put your final answer within \boxed{}:
{{ instruction }}"""

dataset = load_dataset("AI-MO/NuminaMath-TIR", split="train").select(range(10))

model_id = "deepseek-ai/DeepSeek-R1-Distill-Qwen-7B"  # Exchange with another smol distilled r1

with Pipeline(
    name="distill-qwen-7b-r1",
    description="A pipeline to generate data from a distilled r1 model",
) as pipeline:

    llm = vLLM(
        model=model_id,
        tokenizer=model_id,
        extra_kwargs={
            "tensor_parallel_size": 1,
            "max_model_len": 8192,
        },
        generation_kwargs={
            "temperature": 0.6,
            "max_new_tokens": 8192,
        },
    )
    prompt_column = "problem"
    text_generation = TextGeneration(
        llm=llm, 
        template=prompt_template,
        num_generations=4,
        input_mappings={"instruction": prompt_column} if prompt_column is not None else {}
    )


if __name__ == "__main__":
    distiset = pipeline.run(dataset=dataset)
    distiset.push_to_hub(repo_id="username/numina-deepseek-r1-qwen-7b")
```

Take a look at the sample dataset at [HuggingFaceH4/numina-deepseek-r1-qwen-7b](https://huggingface.co/datasets/HuggingFaceH4/numina-deepseek-r1-qwen-7b).


### Generate data from DeepSeek-R1

To run the bigger DeepSeek-R1, we used 2 nodes, each with 8×H100 GPUs using the slurm file present in this repo at `slurm/generate.slurm`. First, install the dependencies:

(for now we need to install the vllm dev wheel that [fixes the R1 cuda graph capture](https://github.com/vllm-project/vllm/commits/221d388cc5a836fa189305785ed7e887cea8b510/csrc/moe/moe_align_sum_kernels.cu))
```shell
pip install https://wheels.vllm.ai/221d388cc5a836fa189305785ed7e887cea8b510/vllm-1.0.0.dev-cp38-abi3-manylinux1_x86_64.whl --extra-index-url https://download.pytorch.org/whl/cu121

uv pip install "distilabel[vllm,ray,openai]>=1.5.2"
```

And then run the following command:

```shell
sbatch slurm/generate.slurm \
    --hf-dataset AI-MO/NuminaMath-TIR \
    --temperature 0.6 \
    --prompt-column problem \
    --model deepseek-ai/DeepSeek-R1 \
    --hf-output-dataset username/r1-dataset
```

> [!NOTE]  
> While the job is running, you can setup an SSH tunnel through the cluster login node to access the Ray dashboard from your computer running `ssh -L 8265:ray_ip_head_node:8265 <login_node>`, then browsing `http://localhost:8265`

## Contributing

Contributions are welcome. Please refer to https://github.com/huggingface/open-r1/issues/23.<|MERGE_RESOLUTION|>--- conflicted
+++ resolved
@@ -110,15 +110,10 @@
 
 ### GRPO
 
-<<<<<<< HEAD
 To train via the GRPO trainer we will use the strategy of using one node to run vLLM for faster generation and the remaining nodes for training. Thus we will use the `configs/zero3_7proc.yaml` config that sets the `num_processes=7` for the 8 GPU training scenario. Thus all we need to do is:
 
-```
+```shell
 accelerate launch --config_file configs/zero3_7proc.yaml src/open_r1/grpo.py \
-=======
-```shell
-accelerate launch --config_file configs/zero3.yaml src/open_r1/grpo.py \
->>>>>>> 401a2195
     --output_dir DeepSeek-R1-Distill-Qwen-7B-GRPO \
     --model_name_or_path deepseek-ai/DeepSeek-R1-Distill-Qwen-7B \
     --dataset_name AI-MO/NuminaMath-TIR \

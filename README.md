# Open R1

*A fully open reproduction of DeepSeek-R1. This repo is a work in progress, let's build it together!*

**Table of Contents**  
1. [Overview](#overview)  
2. [Plan of attack](#plan-of-attack)  
3. [Installation](#installation)  
4. [Training models](#training-models)  
   - [SFT](#sft)  
   - [GRPO](#grpo)  
5. [Evaluating models](#evaluating-models)  
6. [Reproducing Deepseek's evaluation results](#reproducing-deepseeks-evaluation-results)  
7. [Data generation](#data-generation)  
   - [Generate data from a smol distilled R1 model](#generate-data-from-a-smol-distilled-r1-model)  
   - [Generate data from DeepSeek-R1](#generate-data-from-deepseek-r1)  
8. [Contributing](#contributing)

## Overview

The goal of this repo is to build the missing pieces of the R1 pipeline such that everybody can reproduce and build on top of it. The project is simple by design and mostly consists of:


- `src/open_r1`: contains the scripts to train and evaluate models as well as generate synthetic data:
    - `grpo.py`: trains a model with GRPO on a given dataset.
    - `sft.py`: performs a simple SFT of a model on a dataset.
    - `evaluate.py`: evaluates a model on the R1 benchmarks.
    - `generate.py`: generates synthetic data from a model using [Distilabel](https://github.com/argilla-io/distilabel).
- `Makefile`: contains easy-to-run commands for each step in the R1 pipeline leveraging the scripts above.

### Plan of attack

We will use the DeepSeek-R1 [tech report](https://github.com/deepseek-ai/DeepSeek-R1) as a guide, which can roughly be broken down into three main steps:

* Step 1: replicate the R1-Distill models by distilling a high-quality corpus from DeepSeek-R1.
* Step 2: replicate the pure RL pipeline that DeepSeek used to create R1-Zero. This will likely involve curating new, large-scale datasets for math, reasoning, and code.
* Step 3: show we can go from base model to RL-tuned via multi-stage training.

<center>
    <img src="assets/plan-of-attack.png" width="500">
</center>

## News 🗞️

* **⚡️ [2025/03/11] [(update #3)](https://huggingface.co/blog/open-r1/update-3):** We release the [**CodeForces-CoTs**](https://huggingface.co/datasets/open-r1/codeforces-cots) dataset of 10k competitive programming problems and 100k solutions distilled from R1. We also release IOI24: a new benchmark of _very_ hard problems from international olympiads. A 7B Qwen model trained on CodeForces-CoTs can outperform Claude 3.7 Sonnet on IOI24, while a 32B model can outperform R1 itself.
* **∞ [2025/02/10] [(update #2)](https://huggingface.co/blog/open-r1/update-2):** We release the [**OpenR1-Math-220k**](https://huggingface.co/datasets/open-r1/OpenR1-Math-220k) dataset of 220k traces distilled from R1 on a new version of NuminaMath. Models trained on this dataset match the performance of DeepSeek's distilled ones.
* **🔥 [2025/02/02] [(update #1)](https://huggingface.co/blog/open-r1/update-1):** We implement the first parts of the [training](https://github.com/huggingface/open-r1?tab=readme-ov-file#training-models), [inference](https://github.com/huggingface/open-r1?tab=readme-ov-file#data-generation), and [evaluation](https://github.com/huggingface/open-r1?tab=readme-ov-file#reproducing-deepseeks-evaluation-results) pipelines. Let's go!  

## Installation

> [!CAUTION]
> Libraries rely on CUDA 12.4. If you see errors related to segmentation faults, double check the version your system is running with `nvcc --version`.

To run the code in this project, first, create a Python virtual environment using e.g. `uv`.
To install `uv`, follow the [UV Installation Guide](https://docs.astral.sh/uv/getting-started/installation/).


> [!NOTE]
> As a shortcut, run `make install` to setup development libraries (spelled out below). Afterwards, if everything is setup correctly you can try out the Open-R1 models.


```shell
uv venv openr1 --python 3.11 && source openr1/bin/activate && uv pip install --upgrade pip
```

> [!TIP]
> For Hugging Face cluster users, add `export UV_LINK_MODE=copy` to your `.bashrc` to suppress cache warnings from `uv`

Next, install vLLM and FlashAttention:

```shell
uv pip install vllm==0.8.4
uv pip install setuptools && uv pip install flash-attn --no-build-isolation
```

This will also install PyTorch `v2.6.0` and it is **very important** to use this version since the vLLM binaries are compiled for it. You can then install the remaining dependencies for your specific use case via `pip install -e .[LIST OF MODES]`. For most contributors, we recommend:

```shell
GIT_LFS_SKIP_SMUDGE=1 uv pip install -e ".[dev]"
```

Next, log into your Hugging Face and Weights and Biases accounts as follows:

```shell
huggingface-cli login
wandb login
```

Finally, check whether your system has Git LFS installed so that you can load and push models/datasets to the Hugging Face Hub:

```shell
git-lfs --version
```

If it isn't installed, run:

```shell
sudo apt-get install git-lfs
```

## Training models

> [!NOTE]
> The training commands below are configured for a node of 8 x H100s (80GB). For different hardware and topologies, you may need to tune the batch size and number of gradient accumulation steps.

We support training models with either DDP or DeepSpeed (ZeRO-2 and ZeRO-3). For example, to run SFT on a dataset distilled from DeepSeek-R1 with reasoning traces such as [open-r1/OpenR1-Math-220k](https://huggingface.co/datasets/open-r1/OpenR1-Math-220k), run:

```shell
# Train via command line
accelerate launch --config_file=recipes/accelerate_configs/zero3.yaml src/open_r1/sft.py \
    --model_name_or_path Qwen/Qwen2.5-1.5B-Instruct \
    --dataset_name open-r1/OpenR1-Math-220k \
    --learning_rate 5.0e-5 \
    --num_train_epochs 1 \
    --max_seq_length 16384 \
    --per_device_train_batch_size 16 \
    --gradient_checkpointing \
    --bf16 \
    --use_liger_kernel \
    --output_dir data/Qwen2.5-1.5B-Open-R1-Distill

# Train via YAML config
accelerate launch --config_file recipes/accelerate_configs/zero3.yaml src/open_r1/sft.py \
    --config recipes/Qwen2.5-1.5B-Instruct/sft/config_demo.yaml
```

Currently, the following tasks are supported:

* Supervised Fine-Tuning `sft`
* Group Relative Policy Optimization `grpo`

> [!TIP]
> If you scale up/down the number of GPUs, we recommend also scaling up the per-device batch size or number of gradient accumulation steps to keep the global batch size constant.

By default, these scripts will push each model to your Hugging Face Hub username, i.e. `{username}/{model_name}-{task}`. You can override the parameters in each YAML config by appending them to the command as follows: 

```shell
# Change batch size, number of epochs etc
accelerate launch --config_file recipes/accelerate_configs/zero3.yaml src/open_r1/sft.py \
    --config recipes/Qwen2.5-1.5B-Instruct/sft/config_demo.yaml
    --per_device_train_batch_size=1 --num_train_epochs=5
```

If you also wish to override the Weights and Biases default settings, you can do so as follows:

```shell
accelerate launch --config_file recipes/accelerate_configs/zero3.yaml src/open_r1/sft.py \
    --config recipes/Qwen2.5-1.5B-Instruct/sft/config_demo.yaml
    --wandb_entity huggingface --wandb_project open-r1 --run_name Qwen2.5-1.5B-GRPO
```

**🚨 WARNING 🚨**

Most base models like `meta-llama/Llama-3.2-1B` do not have a chat template, so we set ChatML as the default during training. However, for Qwen base models like `Qwen/Qwen2.5-1.5B`, a chat template is pre-defined in the tokenizer, so the EOS token must be set accordingly, e.g.

```diff
# Align EOS token with chat template for Qwen base models
accelerate launch --config_file=recipes/accelerate_configs/zero3.yaml src/open_r1/sft.py \
    --model_name_or_path Qwen/Qwen2.5-1.5B \
+   --eos_token '<|im_end|>'
    --dataset_name open-r1/OpenR1-Math-220k \
    --learning_rate 5.0e-5 \
    --num_train_epochs 1 \
    --max_seq_length 16384 \
    --per_device_train_batch_size 16 \
    --gradient_checkpointing \
    --bf16 \
    --use_liger_kernel \
    --output_dir data/Qwen2.5-1.5B-Open-R1-Distill
```

If you wish to use a custom chat template (e.g. Llama or Gemma), then the chat template and associated EOS token must be provided:

```diff
# Align EOS token with custom chat template
accelerate launch --config_file=recipes/accelerate_configs/zero3.yaml src/open_r1/sft.py \
    --model_name_or_path meta-llama/Llama-3.2-1B \
+   --chat_template "$(cat llama_chat_template.jinja)" \
+   --eos_token '<|eot_id|>' \
    --dataset_name open-r1/OpenR1-Math-220k \
    --learning_rate 5.0e-5 \
    --num_train_epochs 1 \
    --max_seq_length 16384 \
    --per_device_train_batch_size 16 \
    --gradient_checkpointing \
    --bf16 \
    --use_liger_kernel \
    --output_dir data/Llama-3.2-1B-Open-R1-Distill
```

### SFT

To run SFT on a dataset distilled from DeepSeek-R1 with reasoning traces such as [open-r1/OpenR1-Math-220k](https://huggingface.co/datasets/open-r1/OpenR1-Math-220k), run:

```shell
ACCELERATE_LOG_LEVEL=info accelerate launch --config_file recipes/accelerate_configs/zero3.yaml \
    src/open_r1/sft.py \
    --config recipes/Qwen2.5-1.5B-Instruct/sft/config_demo.yaml
```

### GRPO

We use TRL's [vLLM backend](https://huggingface.co/docs/trl/speeding_up_training?vllm+examples=GRPO#vllm-for-fast-generation-in-online-methods) to scale training to large models across multiple nodes. For single-node training of smol models across 8 GPUs, first spin up the vLLM server to run on e.g. 1 GPU as follows:

```shell
CUDA_VISIBLE_DEVICES=0 trl vllm-serve --model deepseek-ai/DeepSeek-R1-Distill-Qwen-1.5B
```

Once the server is up, run training on the remaining GPUs as follows:

```shell
CUDA_VISIBLE_DEVICES=1,2,3,4,5,6,7 ACCELERATE_LOG_LEVEL=info \
    accelerate launch --config_file recipes/accelerate_configs/zero2.yaml --num_processes 7 \
    src/open_r1/grpo.py --config recipes/DeepSeek-R1-Distill-Qwen-1.5B/grpo/config_demo.yaml
```

> [!WARNING]
> The chat template used in the distilled DeepSeek models omits the contents of the reasoning block within the `<think>` and `</think>` tags. It also prefills the assistant response with `<think>` which interferes with the format reward function. To handle that, it is important to override the chat template as done in e.g.  [recipes/DeepSeek-R1-Distill-Qwen-1.5B/grpo/config_demo.yaml](./recipes/DeepSeek-R1-Distill-Qwen-1.5B/grpo/config_demo.yaml).

To increase the throughput with data parallel on e.g. 2 GPUs, run:

```shell
CUDA_VISIBLE_DEVICES=0,1 trl vllm-serve --model deepseek-ai/DeepSeek-R1-Distill-Qwen-1.5B --data_parallel_size 2
```

Then run training on the remaining GPUs as follows:

```shell
CUDA_VISIBLE_DEVICES=2,3,4,5,6,7 ACCELERATE_LOG_LEVEL=info \
    accelerate launch --config_file recipes/accelerate_configs/zero2.yaml --num_processes 6 \
    src/open_r1/grpo.py --config recipes/DeepSeek-R1-Distill-Qwen-1.5B/grpo/config_demo.yaml
```

For larger models, use tensor parallelism:

```shell
CUDA_VISIBLE_DEVICES=0,1 trl vllm-serve --model deepseek-ai/DeepSeek-R1-Distill-Qwen-14B --tensor_parallel_size 2
``` 

For multi-node training on N+1 nodes, with 1 node running the vLLM server and N nodes running training, we provide an example Slurm script. For example, to run the above example on 1+1 nodes with data parallelism, run:

```shell
sbatch --nodes=2 slurm/train.slurm --model Qwen2.5-1.5B-Instruct --task grpo --config demo --accelerator zero2 --dp 8 --tp 1
```

See the [Launching jobs on a Slurm cluster](#launching-jobs-on-a-slurm-cluster) section for more details.

#### GRPO dataset filtering

We provide support to filter datasets by generating and computing pass rate on veriable tasks, see this [README](scripts/pass_rate_filtering/README.md)

#### 👨‍💻 Training with a code interpreter

We provide a `code` reward function for executing code generated by the policy during training. Currently, this reward function targets code contests like [Codeforces](https://codeforces.com), where solutions are executed against a set of test cases and the overall success rate is returned as the final reward. To ensure safe execution, we support multiple sandbox providers:

1. [E2B](https://e2b.dev) - Fast, cloud-based sandboxes with focus on Python execution
2. [Morph](https://cloud.morph.so/web/) - Cloud-based sandboxes with broader language support - Python/JS/C++/Rust

To use the code reward function, first install the necessary dependencies:

```shell
uv pip install -e '.[code]'
```

##### E2B Provider

To use E2B sandboxes, create a `.env` file and add your E2B API token:

```
E2B_API_KEY="e2b_xxx"
```

##### Morph Provider

To use Morph, first install the morphcloud package:

```shell
pip install morphcloud
```

Then add your Morph API token to the `.env` file:

```
MORPH_API_KEY="YOUR_MORPH_API_KEY"
```

To specify which provider to use, add the `provider_type` parameter in your configuration:

```yaml
# For E2B
provider_type: e2b

# For Morph
provider_type: morph
```

##### Dataset Requirements

Make sure your dataset contains a `verification_info` column with the following schema (adopted from PrimeIntellect's excellent [datasets](https://huggingface.co/collections/PrimeIntellect/synthetic-1-67a2c399cfdd6c9f7fae0c37) of verifiable problems):

```python
{
    "language": "python",  # Morph supports more languages including C++, Java, etc.
    "test_cases": [
        {
            "input": "4\n4\n0001\n1000\n0011\n0111\n3\n010\n101\n0\n2\n00000\n00001\n4\n01\n001\n0001\n00001\n",
            "output": "1\n3 \n-1\n0\n\n2\n1 2 \n",
            "type": "stdin_stdout",
        }
    ],
}

For example, to train a smol model on Python problems, start the vLLM server:

```shell
CUDA_VISIBLE_DEVICES=0 trl vllm-serve --model Qwen/Qwen2.5-1.5B-Instruct
```

Then run training with:

```shell
CUDA_VISIBLE_DEVICES=1,2,3,4,5,6,7 ACCELERATE_LOG_LEVEL=info \
    accelerate launch --config_file recipes/accelerate_configs/zero2.yaml --num_processes=7 \
    src/open_r1/grpo.py --config recipes/Qwen2.5-1.5B-Instruct/grpo/config_demo_code.yaml
```

##### Using Router Services

It is possible to be rate limited when too many scripts are executed on sandbox services. For both providers, we offer router scripts that can be launched on a CPU node:

For E2B:
```shell
sbatch slurm/e2b_router.slurm
```

For Morph:
```shell
sbatch slurm/morph_router.slurm
```

Then add the router URL in your training YAML config:
```yaml
# For E2B
e2b_router_url: 1.2.3.4:8000

# For Morph
morph_router_url: 1.2.3.4:8000
```

The port should match the one used when launching the router.
All training jobs can share the same router IP which will ensure parallel executions are properly managed.

#### IOI problems

We provide a `ioi_code_reward` reward function for executing problems from [IOI](https://hf.co/datasets/open-r1/ioi). You can use either [piston](https://github.com/engineer-man/piston) or Morph as your execution provider.

##### Piston 

To use Piston:
1. Get piston workers running, see [slurm/piston/README.md](./slurm/piston/README.md)
2. Set your environment variable `PISTON_ENDPOINTS` to `slurm` or to a list of piston worker endpoints
3. In your configuration, use `ioi_provider: "piston"`

##### Morph 

Morph is a cloud-based solution that provides sandboxed environments for running code. To use it:
1. Install the Morph client: `pip install morphcloud`
2. Add your Morph API key to the `.env` file: `MORPH_API_KEY="your_key_here"`
3. In your configuration, use `ioi_provider: "morph"`

See the [example recipe](./recipes/Qwen2.5-1.5B-Instruct/grpo/config_demo_code_ioi.yaml) for how to use the reward function:

```shell
ACCELERATE_LOG_LEVEL=info accelerate launch --config_file recipes/accelerate_configs/zero2.yaml \
    --num_processes=7 src/open_r1/grpo.py \
    --config recipes/Qwen2.5-1.5B-Instruct/grpo/config_demo_code_ioi.yaml
```

### Launching jobs on a Slurm cluster

If you have access to a Slurm cluster, we provide a `slurm/train.slurm` script that will automatically queue training jobs for you. Here's how you can use it:

```shell
sbatch --job-name=open_r1 --nodes=1 slurm/train.slurm --model {model_name} --task {task} --config {config_suffix} --accelerator {accelerator}
```

Here `{model_name}` and `{task}` are defined as above, while `{config_suffix}` refers to the specific config and `{accelerator}` refers to the choice of 🤗 Accelerate config in `recipes/accelerate_configs`. If you wish to override the default config parameters, you can provide them by appending a space-separated string like `'--arg1=value1 --arg2=value2'`. Here's a concrete example to run SFT on 1 node of 8 GPUs:

```shell
sbatch --job-name=open_r1 --nodes=1 slurm/train.slurm --model Qwen2.5-1.5B-Instruct --task sft --config demo --accelerator zero3
```

You can scale the number of nodes by increasing the `--nodes` flag.

For GRPO, we use 1 node for the vLLM server and N nodes for training. For example, to run GRPO on 1+1 nodes with mixed data and tensor parallelism, run:

```shell
sbatch --job-name=open_r1 --nodes=2 slurm/train.slurm --model Qwen2.5-1.5B-Instruct --task grpo --config demo --accelerator zero2 --dp 4 --tp 2
```

> [!NOTE]
> The configuration in `slurm/train.slurm` is optimised for the Hugging Face Compute Cluster and may require tweaking to be adapted to your own compute nodes.

### Customising the dataset mixture

To combine multiple datasets as a single training mixture, you can specify the `dataset_mixture` parameter in the YAML config file. Here's a template for how to do this:

```yaml
dataset_mixture:
  datasets:                     # List of datasets to include in the mixture
    - id: dataset_1             # Hub dataset ID
      config: config_name_1     # Name of the dataset config
      split: split_1            # Split to use from the dataset
<<<<<<< HEAD
      columns: [col1, col2]     # Columns to keep
=======
      columns:                  # Columns to keep
        - column_1              
        - column_2    
>>>>>>> 9366aa2d
      weight: 0.25              # Fraction of dataset to use
    - id: dataset_2
      config: config_name_2
      split: split_2
<<<<<<< HEAD
      columns: [col1, col2]
=======
      columns:                  
        - column_1              
        - column_2   
>>>>>>> 9366aa2d
      weight: 0.5
  seed: 42                      # Seed for shuffling the combined dataset
  test_split_size: 0.1          # Fraction of mixture to use for a test split
```

## Evaluating models

We use `lighteval` to evaluate models. For models which fit on a single GPU, run:

```shell
export VLLM_WORKER_MULTIPROC_METHOD=spawn # Required for vLLM
MODEL=deepseek-ai/DeepSeek-R1-Distill-Qwen-1.5B
MODEL_ARGS="model_name=$MODEL,dtype=bfloat16,max_model_length=32768,gpu_memory_utilization=0.8,generation_parameters={max_new_tokens:32768,temperature:0.6,top_p:0.95}"
OUTPUT_DIR=data/evals/$MODEL

# AIME 2024
TASK=aime24
lighteval vllm $MODEL_ARGS "lighteval|$TASK|0|0" \
    --use-chat-template \
    --output-dir $OUTPUT_DIR

# MATH-500
TASK=math_500
lighteval vllm $MODEL_ARGS "lighteval|$TASK|0|0" \
    --use-chat-template \
    --output-dir $OUTPUT_DIR

# GPQA Diamond
TASK=gpqa:diamond
lighteval vllm $MODEL_ARGS "lighteval|$TASK|0|0" \
    --use-chat-template \
    --output-dir $OUTPUT_DIR

# LiveCodeBench
lighteval vllm $MODEL_ARGS "extended|lcb:codegeneration|0|0" \
    --use-chat-template \
    --output-dir $OUTPUT_DIR 
```

To increase throughput across multiple GPUs, use _data parallel_ as follows:

```shell
NUM_GPUS=8
MODEL=deepseek-ai/DeepSeek-R1-Distill-Qwen-1.5B
MODEL_ARGS="model_name=$MODEL,dtype=bfloat16,data_parallel_size=$NUM_GPUS,max_model_length=32768,gpu_memory_utilization=0.8,generation_parameters={max_new_tokens:32768,temperature:0.6,top_p:0.95}"
TASK=aime24
OUTPUT_DIR=data/evals/$MODEL

lighteval vllm $MODEL_ARGS "lighteval|$TASK|0|0" \
    --use-chat-template \
    --output-dir $OUTPUT_DIR
```

For large models which require sharding across GPUs, use _tensor parallel_ and run:

```shell
NUM_GPUS=8
MODEL=deepseek-ai/DeepSeek-R1-Distill-Qwen-32B
MODEL_ARGS="model_name=$MODEL,dtype=bfloat16,tensor_parallel_size=$NUM_GPUS,max_model_length=32768,gpu_memory_utilization=0.8,generation_parameters={max_new_tokens:32768,temperature:0.6,top_p:0.95}"
TASK=aime24
OUTPUT_DIR=data/evals/$MODEL

export VLLM_WORKER_MULTIPROC_METHOD=spawn
lighteval vllm $MODEL_ARGS "lighteval|$TASK|0|0" \
    --use-chat-template \
    --output-dir $OUTPUT_DIR
```

You can also launch an evaluation with `make evaluate`, specifying the model, task, and optionally the parallelism technique and number of GPUs.

To evaluate on a single GPU:

```shell
make evaluate MODEL=deepseek-ai/DeepSeek-R1-Distill-Qwen-32B TASK=aime24
```

To use Data Parallelism:

```shell
make evaluate MODEL=deepseek-ai/DeepSeek-R1-Distill-Qwen-32B TASK=aime24 PARALLEL=data NUM_GPUS=8
```

To use Tensor Parallelism:

```shell
make evaluate MODEL=deepseek-ai/DeepSeek-R1-Distill-Qwen-32B TASK=aime24 PARALLEL=tensor NUM_GPUS=8
```

## Reproducing Deepseek's evaluation results

The DeepSeek-R1 paper uses sampling with 4-64 responses per query to estimate `pass@1` accuracy, but does not specify the specific number of responses per benchmark. In the tables below, we estimate `pass@1` accuracy with the following number of responses per query:

|   Benchmark   | Number of responses per query |
|:-------------:|:-----------------------------:|
|   AIME 2024   |              64               |
|   MATH-500    |               4               |
| GPQA Diamond  |               8               |
| LiveCodeBench |              16               |


Note that for benchmarks like AIME24, it is important to sample many responses as there are only 30 problems and this can introduce high variance across repeated runs. The choice of how many responses to sample per prompt likely explains the small differences between our evaluation results and those reported by DeepSeek.

### AIME 2024

We are able to reproduce Deepseek's reported results on the AIME 2024 benchmark within ~1-3 standard deviations:

| Model                         | AIME 2024 (🤗 LightEval) | AIME 2024 (DeepSeek Reported) |
|:------------------------------|:------------------------:|:-----------------------------:|
| DeepSeek-R1-Distill-Qwen-1.5B |           30.7           |             28.9              |
| DeepSeek-R1-Distill-Qwen-7B   |           50.8           |             55.5              |
| DeepSeek-R1-Distill-Qwen-14B  |           65.9           |             69.7              |
| DeepSeek-R1-Distill-Qwen-32B  |           69.7           |             72.6              |
| DeepSeek-R1-Distill-Llama-8B  |           43.9           |             41.7              |
| DeepSeek-R1-Distill-Llama-70B |           63.0           |             70.0              |

To reproduce these results use the following command:

```shell
NUM_GPUS=1 # Set to 8 for 32B and 70B models
MODEL=deepseek-ai/{model_name}
MODEL_ARGS="model_name=$MODEL,dtype=bfloat16,max_model_length=32768,gpu_memory_utilization=0.8,data_parallel_size=$NUM_GPUS,generation_parameters={max_new_tokens:32768,temperature:0.6,top_p:0.95}"
OUTPUT_DIR=data/evals/$MODEL

lighteval vllm $MODEL_ARGS "lighteval|aime24|0|0" \
    --use-chat-template \
    --output-dir $OUTPUT_DIR
```

Alternatively, you can launch Slurm jobs as follows:

```shell
python scripts/run_benchmarks.py --model-id {model_id}  --benchmarks aime24
```

### MATH-500

We are able to reproduce Deepseek's reported results on the MATH-500 benchmark within ~1-3 standard deviations:

| Model                         | MATH-500 (🤗 LightEval) | MATH-500 (DeepSeek Reported) |
|:------------------------------|:-----------------------:|:----------------------------:|
| DeepSeek-R1-Distill-Qwen-1.5B |          83.1           |             83.9             |
| DeepSeek-R1-Distill-Qwen-7B   |          94.5           |             92.8             |
| DeepSeek-R1-Distill-Qwen-14B  |          94.1           |             93.9             |
| DeepSeek-R1-Distill-Qwen-32B  |          95.6           |             94.3             |
| DeepSeek-R1-Distill-Llama-8B  |          88.6           |             89.1             |
| DeepSeek-R1-Distill-Llama-70B |          95.1           |             94.5             |

To reproduce these results use the following command:

```shell
export VLLM_WORKER_MULTIPROC_METHOD=spawn
NUM_GPUS=1 # Set to 8 for 32B and 70B models
MODEL=deepseek-ai/{model_name}
MODEL_ARGS="model_name=$MODEL,dtype=bfloat16,max_model_length=32768,gpu_memory_utilization=0.8,data_parallel_size=$NUM_GPUS,generation_parameters={max_new_tokens:32768,temperature:0.6,top_p:0.95}"
OUTPUT_DIR=data/evals/$MODEL

lighteval vllm $MODEL_ARGS "lighteval|math_500|0|0" \
    --use-chat-template \
    --output-dir $OUTPUT_DIR
```

Alternatively, you can launch Slurm jobs as follows:

```shell
python scripts/run_benchmarks.py --model-id {model_id}  --benchmarks math_500
```

### GPQA Diamond

We are able to reproduce Deepseek's reported results on the GPQA Diamond benchmark within ~1-3 standard deviations:

| Model                         | GPQA Diamond (🤗 LightEval) | GPQA Diamond (DeepSeek Reported) |
|:------------------------------|:---------------------------:|:--------------------------------:|
| DeepSeek-R1-Distill-Qwen-1.5B |            35.8             |               33.8               |
| DeepSeek-R1-Distill-Qwen-7B   |            50.5             |               49.1               |
| DeepSeek-R1-Distill-Qwen-14B  |            61.5             |               59.1               |
| DeepSeek-R1-Distill-Qwen-32B  |            63.1             |               62.1               |
| DeepSeek-R1-Distill-Llama-8B  |            46.7             |               49.0               |
| DeepSeek-R1-Distill-Llama-70B |            67.4             |               65.2               |

To reproduce these results use the following command:

```shell
export VLLM_WORKER_MULTIPROC_METHOD=spawn
NUM_GPUS=1 # Set to 8 for 32B and 70B models
MODEL=deepseek-ai/DeepSeek-R1-Distill-Qwen-1.5B
MODEL_ARGS="model_name=$MODEL,dtype=bfloat16,max_model_length=32768,gpu_memory_utilization=0.8,generation_parameters={max_new_tokens:32768,temperature:0.6,top_p:0.95}"
OUTPUT_DIR=data/evals/$MODEL

lighteval vllm $MODEL_ARGS "lighteval|gpqa:diamond|0|0" \
    --use-chat-template \
    --output-dir $OUTPUT_DIR
```

```shell
python scripts/run_benchmarks.py --model-id {model_id}  --benchmarks gpqa
```

### LiveCodeBench

We are able to reproduce Deepseek's reported results on the LiveCodeBench code generation benchmark within ~1-3 standard deviations:

| Model                         | LiveCodeBench (🤗 LightEval) | LiveCodeBench (DeepSeek Reported) |
|:------------------------------|:----------------------------:|:---------------------------------:|
| DeepSeek-R1-Distill-Qwen-1.5B |             16.1             |               16.9                |
| DeepSeek-R1-Distill-Qwen-7B   |             37.4             |               37.6                |
| DeepSeek-R1-Distill-Qwen-14B  |             51.3             |               53.1                |
| DeepSeek-R1-Distill-Qwen-32B  |             56.0             |               57.2                |
| DeepSeek-R1-Distill-Llama-8B  |             37.4             |               39.6                |
| DeepSeek-R1-Distill-Llama-70B |             55.9             |               57.5                |

To reproduce these results use the following command:

```shell
NUM_GPUS=1 # Set to 8 for 32B and 70B models, or data_parallel_size=8 with the smaller models for speed
MODEL=deepseek-ai/{model_name}
MODEL_ARGS="model_name=$MODEL,dtype=bfloat16,max_model_length=32768,gpu_memory_utilization=0.8,data_parallel_size=$NUM_GPUS,generation_parameters={max_new_tokens:32768,temperature:0.6,top_p:0.95}"
OUTPUT_DIR=data/evals/$MODEL

lighteval vllm $MODEL_ARGS "extended|lcb:codegeneration|0|0" \
    --use-chat-template \
    --output-dir $OUTPUT_DIR
```

```shell
python scripts/run_benchmarks.py --model-id {model_id}  --benchmarks lcb
```

## Data generation

### Generate data from a smol distilled R1 model

The following example can be run in 1xH100. 
First install the following dependencies:

```shell
uv pip install "distilabel[vllm]>=1.5.2"
```

Now save the following snippet into a file named `pipeline.py` and run it with `python pipeline.py`. It will generate 4 outputs for each of the 10 examples (change the username for the repository to your org/user name):

```python
from datasets import load_dataset
from distilabel.models import vLLM
from distilabel.pipeline import Pipeline
from distilabel.steps.tasks import TextGeneration


prompt_template = """\
You will be given a problem. Please reason step by step, and put your final answer within \boxed{}:
{{ instruction }}"""

dataset = load_dataset("AI-MO/NuminaMath-TIR", split="train").select(range(10))

model_id = "deepseek-ai/DeepSeek-R1-Distill-Qwen-7B"  # Exchange with another smol distilled r1

with Pipeline(
    name="distill-qwen-7b-r1",
    description="A pipeline to generate data from a distilled r1 model",
) as pipeline:

    llm = vLLM(
        model=model_id,
        tokenizer=model_id,
        extra_kwargs={
            "tensor_parallel_size": 1,
            "max_model_len": 8192,
        },
        generation_kwargs={
            "temperature": 0.6,
            "max_new_tokens": 8192,
        },
    )
    prompt_column = "problem"
    text_generation = TextGeneration(
        llm=llm, 
        template=prompt_template,
        num_generations=4,
        input_mappings={"instruction": prompt_column} if prompt_column is not None else {}
    )


if __name__ == "__main__":
    distiset = pipeline.run(dataset=dataset)
    distiset.push_to_hub(repo_id="username/numina-deepseek-r1-qwen-7b")
```

Take a look at the sample dataset at [HuggingFaceH4/numina-deepseek-r1-qwen-7b](https://huggingface.co/datasets/HuggingFaceH4/numina-deepseek-r1-qwen-7b).


### Generate data from DeepSeek-R1

To run the bigger DeepSeek-R1, we used 2 nodes, each with 8×H100 GPUs using the slurm file present in this repo at `slurm/generate.slurm`. First, install the dependencies:

(for now we need to install the vllm dev wheel that [fixes the R1 cuda graph capture](https://github.com/vllm-project/vllm/commits/221d388cc5a836fa189305785ed7e887cea8b510/csrc/moe/moe_align_sum_kernels.cu))
```shell
pip install https://wheels.vllm.ai/221d388cc5a836fa189305785ed7e887cea8b510/vllm-1.0.0.dev-cp38-abi3-manylinux1_x86_64.whl --extra-index-url https://download.pytorch.org/whl/cu121

uv pip install "distilabel[vllm,ray,openai]>=1.5.2"
```

And then run the following command:

```shell
sbatch slurm/generate.slurm \
    --hf-dataset AI-MO/NuminaMath-TIR \
    --temperature 0.6 \
    --prompt-column problem \
    --model deepseek-ai/DeepSeek-R1 \
    --hf-output-dataset username/r1-dataset
```

> [!NOTE]  
> While the job is running, you can setup an SSH tunnel through the cluster login node to access the Ray dashboard from your computer running `ssh -L 8265:ray_ip_head_node:8265 <login_node>`, then browsing `http://localhost:8265`


### Data decontamination

Following [s1: Simple test-time scaling](https://huggingface.co/papers/2501.19393) the data can be decontaminated using the script at: [scripts/decontaminate.py](./scripts/decontaminate.py), which decontaminates a dataset using 8-grams and deduplicate the data. Sample run:

```shell
python scripts/decontaminate.py \
    --dataset "open-r1/verifiable-coding-problems-python" \
    --problem_column problem \
    --cleanup
```

It will decontaminate against the benchmark datasets, and remove the contaminated samples afterwards. If no argument `--new_dataset_name` is provided, the same dataset will be reused, adding a `_decontaminated`. It runs against the prompt, which for this dataset is the column `problem`, but a different one can be provided.

Arguments for the script:

```shell
usage: decontaminate.py [-h] --dataset DATASET [--split SPLIT] [--ngram_size NGRAM_SIZE] [--problem_column PROBLEM_COLUMN] [--cleanup] [--new_dataset_name NEW_DATASET_NAME]

options:
  -h, --help            show this help message and exit
  --dataset DATASET     Name of the dataset to check for contamination.
  --split SPLIT         Split to check for contamination, defaults to `train`.
  --ngram_size NGRAM_SIZE
                        Size of n-grams to build, defaults to 8.
  --problem_column PROBLEM_COLUMN
                        Name of the column containing the problem (prompt).
  --cleanup           Whether to remove the contaminated rows before pushing the dataset.
  --new_dataset_name NEW_DATASET_NAME
                        New name for the dataset. If not provided, will reuse the name and add a `_decontaminated` to the name.
```

## Contributing

Contributions are welcome. Please refer to https://github.com/huggingface/open-r1/issues/23.

## Acknowledgements

This project is built with the collective efforts of many groups and individuals in the open AI community. We are especially grateful to the vLLM and SGLang teams for creating high-performance tooling to scale the rollouts of GRPO. We also thank the teams at [OpenThoughts](https://www.open-thoughts.ai), [Prime Intellect](https://www.primeintellect.ai), and [General Reasoning](https://gr.inc) for creating and sharing high-quality datasets for reasoning.

## Citation

If you find this project is useful in your own work, please consider citing as follows:

```
@misc{openr1,
    title = {Open R1: A fully open reproduction of DeepSeek-R1},
    url = {https://github.com/huggingface/open-r1},
    author = {Hugging Face},
    month = {January},
    year = {2025}
}
```<|MERGE_RESOLUTION|>--- conflicted
+++ resolved
@@ -411,24 +411,16 @@
     - id: dataset_1             # Hub dataset ID
       config: config_name_1     # Name of the dataset config
       split: split_1            # Split to use from the dataset
-<<<<<<< HEAD
-      columns: [col1, col2]     # Columns to keep
-=======
       columns:                  # Columns to keep
         - column_1              
         - column_2    
->>>>>>> 9366aa2d
       weight: 0.25              # Fraction of dataset to use
     - id: dataset_2
       config: config_name_2
       split: split_2
-<<<<<<< HEAD
-      columns: [col1, col2]
-=======
       columns:                  
         - column_1              
         - column_2   
->>>>>>> 9366aa2d
       weight: 0.5
   seed: 42                      # Seed for shuffling the combined dataset
   test_split_size: 0.1          # Fraction of mixture to use for a test split
